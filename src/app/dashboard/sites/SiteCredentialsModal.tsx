--- conflicted
+++ resolved
@@ -180,9 +180,6 @@
     }
   };
 
-<<<<<<< HEAD
-  const generateSiteConfig = () => {
-=======
   const handleGenerateApiKey = async () => {
     try {
       setIsLoading(true);
@@ -232,7 +229,6 @@
   };
 
   const generateWordPressConfig = () => {
->>>>>>> cc3b9e76
     if (
       !credentialsData?.credentials.api_key ||
       !credentialsData?.credentials.license
@@ -240,14 +236,10 @@
       return '';
     }
 
-<<<<<<< HEAD
-    return `// Add these configuration values to your site's wp-config.php file:
-=======
     const apiKey =
       newApiKey || `${credentialsData.credentials.api_key.key_prefix}...`;
 
     return `// Add these configuration values to your WordPress wp-config.php file:
->>>>>>> cc3b9e76
 
 // Lighthouse API Configuration
 define('LIGHTHOUSE_API_KEY', '${apiKey}');
@@ -666,43 +658,6 @@
                       WordPress Configuration
                     </h3>
                   </div>
-<<<<<<< HEAD
-                )}
-              </CardContent>
-            </Card>
-
-            {/* Site Configuration */}
-            {credentialsData.setup_complete && (
-              <Card>
-                <CardHeader>
-                  <h3 className="text-lg font-semibold">
-                    Site Configuration
-                  </h3>
-                </CardHeader>
-                <CardContent>
-                  <div className="space-y-3">
-                    <div>
-                      <label className="block text-sm font-medium text-gray-700 mb-2">
-                        wp-config.php Settings
-                      </label>
-                      <div className="relative">
-                        <pre className="text-xs bg-gray-900 text-gray-100 p-4 rounded overflow-x-auto">
-                          {generateSiteConfig()}
-                        </pre>
-                        <Button
-                          size="sm"
-                          variant="ghost"
-                          className="absolute top-2 right-2 text-gray-300 hover:text-white"
-                          onClick={() =>
-                            copyToClipboard(
-                              generateSiteConfig(),
-                              'wp_config'
-                            )
-                          }
-                        >
-                          {copiedField === 'wp_config' ? 'Copied!' : 'Copy'}
-                        </Button>
-=======
                   <div className="lh-credentials-card-content">
                     <div className="lh-credential-fields">
                       <div className="lh-credential-field">
@@ -725,24 +680,8 @@
                             {copiedField === 'wp_config' ? 'Copied!' : 'Copy'}
                           </button>
                         </div>
->>>>>>> cc3b9e76
-                      </div>
-
-<<<<<<< HEAD
-                    <div className="bg-blue-50 border border-blue-200 rounded-md p-4">
-                      <div className="text-blue-800 text-sm">
-                        <strong>Setup Instructions:</strong>
-                        <ol className="mt-2 space-y-1 list-decimal list-inside">
-                          <li>
-                            Install the Lighthouse plugin on your website
-                          </li>
-                          <li>
-                            Add the configuration above to your wp-config.php
-                            file
-                          </li>
-                          <li>Activate the plugin and verify the connection</li>
-                        </ol>
-=======
+                      </div>
+
                       <div className="lh-wordpress-setup-instructions">
                         <div className="lh-wordpress-setup-content">
                           <strong>Setup Instructions:</strong>
@@ -760,7 +699,6 @@
                             </li>
                           </ol>
                         </div>
->>>>>>> cc3b9e76
                       </div>
                     </div>
                   </div>

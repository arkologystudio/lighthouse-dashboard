'use client';

import React, { useState, lazy, Suspense } from 'react';
import { useSites } from '../../../lib/hooks/useSites';
import { validateData, createSiteSchema } from '../../../lib/validators';
import { PRODUCTS } from '../../../lib/constants';
import { Card, CardHeader, CardContent } from '../../../components/ui/Card';
import { TextField } from '../../../components/forms/TextField';
import type { CreateSiteRequest, Site } from '../../../types';
import SiteCredentialsModal from './SiteCredentialsModal';
import SiteProductsModal from './SiteProductsModal';

// Lazy load the modal component to improve initial load
const Modal = lazy(() => import('../../../components/ui/Modal').then(module => ({ default: module.Modal })));

// Loading fallback for the modal
const ModalLoading = () => (
  <div className="fixed inset-0 bg-black bg-opacity-50 flex items-center justify-center z-50">
    <div className="bg-white rounded-lg p-6">
      <div className="lh-spinner lh-spinner-md" />
    </div>
  </div>
);

interface SitesClientProps {
  initialSites?: Site[];
}

const SitesClient: React.FC<SitesClientProps> = ({ initialSites = [] }) => {
  // Initialize with server-side data but use hook for mutations
  const { sites, isLoading, createSite, deleteSite, refreshSites } = useSites(initialSites.length > 0 ? initialSites : undefined);
  const [isAddModalOpen, setIsAddModalOpen] = useState(false);
  const [isSubmitting, setIsSubmitting] = useState(false);
  const [deletingId, setDeletingId] = useState<string | null>(null);
  const [credentialsModal, setCredentialsModal] = useState<{
    isOpen: boolean;
    site: Site | null;
  }>({ isOpen: false, site: null });
  const [productsModal, setProductsModal] = useState<{
    isOpen: boolean;
    site: Site | null;
  }>({ isOpen: false, site: null });

  const [formData, setFormData] = useState<CreateSiteRequest>({
    name: '',
    url: '',
    description: '',
  });

  const [errors, setErrors] = useState<Record<string, string>>({});

  const handleInputChange =
    (field: keyof CreateSiteRequest) =>
    (e: React.ChangeEvent<HTMLInputElement>) => {
      const value = e.target.value;
      setFormData(prev => ({ ...prev, [field]: value }));

      // Clear error when user starts typing
      if (errors[field]) {
        setErrors(prev => ({ ...prev, [field]: '' }));
      }
    };

  const validateForm = (): boolean => {
    const validation = validateData(createSiteSchema, formData);

    if (!validation.success) {
      const fieldErrors: Record<string, string> = {};

      // Parse Zod errors into field-specific errors
      validation.error.split(', ').forEach(error => {
        if (error.includes('name')) fieldErrors.name = error;
        if (error.includes('URL') || error.includes('url'))
          fieldErrors.url = error;
      });

      setErrors(fieldErrors);
      return false;
    }

    setErrors({});
    return true;
  };

  const handleSubmit = async (e: React.FormEvent) => {
    e.preventDefault();

    if (!validateForm()) return;

    setIsSubmitting(true);

    try {
      const success = await createSite(formData);
      if (success) {
        setFormData({ name: '', url: '', description: '' });
        setErrors({});
        setIsAddModalOpen(false);
      }
    } finally {
      setIsSubmitting(false);
    }
  };

  const handleDelete = async (siteId: string) => {
    if (
      !confirm(
        'Are you sure you want to delete this site? This action cannot be undone.'
      )
    ) {
      return;
    }

    setDeletingId(siteId);
    await deleteSite(siteId);
    setDeletingId(null);
  };

  const formatDate = (dateString: string): string => {
    try {
      return new Date(dateString).toLocaleDateString('en-US', {
        year: 'numeric',
        month: 'short',
        day: 'numeric',
      });
    } catch {
      return 'Invalid date';
    }
  };

  if (isLoading && sites.length === 0) {
    return (
      <div className="lh-loading-container">
        <div className="lh-spinner lh-spinner-lg" />
      </div>
    );
  }

  return (
    <div className="lh-section-container">
      {/* Header */}
      <div className="lh-page-header">
        <div>
          <h1 className="lh-title-page">Sites</h1>
          <p className="lh-text-description">
            Manage your websites and their Lighthouse plugins.
          </p>
        </div>
        <button className="lh-btn lh-btn-primary" onClick={() => setIsAddModalOpen(true)}>Add Site</button>
      </div>

      {/* Sites table */}
      <div className="lh-table-container">
        <Card>
          <CardHeader>
            <div className="lh-flex-between">
              <h3 className="lh-title-small">Your Sites ({sites.length})</h3>
              <button className="lh-btn lh-btn-ghost lh-btn-sm" onClick={refreshSites}>
                <svg
                  className="lh-icon-sm"
                  fill="none"
                  viewBox="0 0 24 24"
                  stroke="currentColor"
                >
                  <path
                    strokeLinecap="round"
                    strokeLinejoin="round"
                    strokeWidth={2}
                    d="M4 4v5h.582m15.356 2A8.001 8.001 0 004.582 9m0 0H9m11 11v-5h-.581m0 0a8.003 8.003 0 01-15.357-2m15.357 2H15"
                  />
                </svg>
                Refresh
              </button>
            </div>
          </CardHeader>

          <CardContent className="p-0">
            {sites.length === 0 ? (
              <div className="lh-empty-state">
                <svg
                  className="lh-empty-state-icon"
                  fill="none"
                  viewBox="0 0 24 24"
                  stroke="currentColor"
                >
                  <path
                    strokeLinecap="round"
                    strokeLinejoin="round"
                    strokeWidth={2}
                    d="M19 21V5a2 2 0 00-2-2H7a2 2 0 00-2 2v16m14 0h2m-2 0h-5m-9 0H3m2 0h5M9 7h1m-1 4h1m4-4h1m-1 4h1m-5 10v-5a1 1 0 011-1h2a1 1 0 011 1v5m-4 0h4"
                  />
                </svg>
                <h3 className="lh-empty-state-title">No sites yet</h3>
                <p className="lh-empty-state-description">
                  Get started by adding your first website.
                </p>
                <div className="mt-6">
                  <button className="lh-btn lh-btn-primary" onClick={() => setIsAddModalOpen(true)}>
                    Add Your First Site
                  </button>
                </div>
              </div>
            ) : (
              <div className="overflow-hidden">
                <table className="lh-table">
                  <thead className="lh-table-header">
                    <tr>
                      <th className="lh-table-header-cell">Site</th>
                      <th className="lh-table-header-cell">Products</th>
                      <th className="lh-table-header-cell">Added</th>
                      <th className="relative px-6 py-3">
                        <span className="sr-only">Actions</span>
                      </th>
                    </tr>
                  </thead>
                  <tbody className="lh-table tbody">
                    {sites.map(site => (
                      <tr key={site.id} className="lh-table-row">
                        <td className="lh-table-cell">
                          <div>
                            <div className="lh-table-cell-content">
                              {site.name}
                            </div>
                            <div className="lh-table-cell-meta">
                              <a
                                href={site.url}
                                target="_blank"
                                rel="noopener noreferrer"
                                className="lh-text-link"
                              >
                                {site.url}
                              </a>
                            </div>
                          </div>
                        </td>
                        <td className="lh-table-cell">
                          <div className="flex flex-wrap gap-2">
                            {PRODUCTS.map(product => (
                              <span
                                key={product.id}
                                className="lh-product-badge lh-product-badge-inactive"
                              >
                                {product.name}
                              </span>
                            ))}
                          </div>
                        </td>
                        <td className="lh-table-cell lh-table-cell-meta">
                          {formatDate(site.created_at)}
                        </td>
                        <td className="lh-table-cell text-right text-sm font-medium">
                          <div className="flex items-center space-x-2">
                            <button 
                              className="lh-btn lh-btn-ghost lh-btn-sm"
                              onClick={() => setProductsModal({ isOpen: true, site })}
                            >
                              Products
                            </button>
                            <button 
                              className="lh-btn lh-btn-ghost lh-btn-sm"
                              onClick={() => setCredentialsModal({ isOpen: true, site })}
                            >
                              Credentials
                            </button>
                            <button
                              className="lh-btn lh-btn-ghost lh-btn-sm"
                              onClick={() => handleDelete(site.id)}
                              disabled={deletingId === site.id}
                              style={{ color: 'var(--color-text-error)' }}
                            >
                              {deletingId === site.id
                                ? 'Deleting...'
                                : 'Delete'}
                            </button>
                          </div>
                        </td>
                      </tr>
                    ))}
                  </tbody>
                </table>
              </div>
            )}
          </CardContent>
        </Card>
      </div>

      {/* Lazy-loaded Add Site Modal */}
      {isAddModalOpen && (
        <Suspense fallback={<ModalLoading />}>
          <Modal
            isOpen={isAddModalOpen}
            onClose={() => {
              if (!isSubmitting) {
                setIsAddModalOpen(false);
                setFormData({ name: '', url: '', description: '' });
                setErrors({});
                setIsSubmitting(false);
              }
            }}
            title="Add New Site"
          >
            <form onSubmit={handleSubmit} className="lh-form">
              <div className="lh-form-section">
                <TextField
                  label="Site Name"
                  type="text"
                  value={formData.name}
                  onChange={handleInputChange('name')}
                  error={errors.name}
<<<<<<< HEAD
                  placeholder="My WordPress Site"
                  disabled={isSubmitting}
=======
                  placeholder="My Website"
>>>>>>> 03b6a1e7
                  required
                />

                <TextField
                  label="Site URL"
                  type="url"
                  value={formData.url}
                  onChange={handleInputChange('url')}
                  error={errors.url}
                  placeholder="https://example.com"
                  helperText="Include the full URL with https://"
                  disabled={isSubmitting}
                  required
                />

                <TextField
                  label="Description (optional)"
                  type="text"
                  value={formData.description || ''}
                  onChange={handleInputChange('description')}
                  placeholder="Brief description of your site"
                  disabled={isSubmitting}
                />
              </div>

              <div className="lh-form-actions">
                <button
                  type="button"
                  className="lh-btn lh-btn-ghost"
                  onClick={() => {
                    setIsAddModalOpen(false);
                    setFormData({ name: '', url: '', description: '' });
                    setErrors({});
                    setIsSubmitting(false);
                  }}
                  disabled={isSubmitting}
                >
                  Cancel
                </button>
                <button
                  type="submit"
                  className="lh-btn lh-btn-primary"
                  disabled={isSubmitting}
                >
                  {isSubmitting ? 'Adding Site...' : 'Add Site'}
                </button>
              </div>
            </form>
          </Modal>
        </Suspense>
      )}

      {/* Site Products Modal */}
      {productsModal.isOpen && productsModal.site && (
        <SiteProductsModal
          site={productsModal.site}
          isOpen={productsModal.isOpen}
          onClose={() => setProductsModal({ isOpen: false, site: null })}
        />
      )}

      {/* Site Credentials Modal */}
      {credentialsModal.isOpen && credentialsModal.site && (
        <SiteCredentialsModal
          site={credentialsModal.site}
          isOpen={credentialsModal.isOpen}
          onClose={() => setCredentialsModal({ isOpen: false, site: null })}
        />
      )}
    </div>
  );
};

export default SitesClient;<|MERGE_RESOLUTION|>--- conflicted
+++ resolved
@@ -11,7 +11,11 @@
 import SiteProductsModal from './SiteProductsModal';
 
 // Lazy load the modal component to improve initial load
-const Modal = lazy(() => import('../../../components/ui/Modal').then(module => ({ default: module.Modal })));
+const Modal = lazy(() =>
+  import('../../../components/ui/Modal').then(module => ({
+    default: module.Modal,
+  }))
+);
 
 // Loading fallback for the modal
 const ModalLoading = () => (
@@ -28,7 +32,9 @@
 
 const SitesClient: React.FC<SitesClientProps> = ({ initialSites = [] }) => {
   // Initialize with server-side data but use hook for mutations
-  const { sites, isLoading, createSite, deleteSite, refreshSites } = useSites(initialSites.length > 0 ? initialSites : undefined);
+  const { sites, isLoading, createSite, deleteSite, refreshSites } = useSites(
+    initialSites.length > 0 ? initialSites : undefined
+  );
   const [isAddModalOpen, setIsAddModalOpen] = useState(false);
   const [isSubmitting, setIsSubmitting] = useState(false);
   const [deletingId, setDeletingId] = useState<string | null>(null);
@@ -145,7 +151,12 @@
             Manage your websites and their Lighthouse plugins.
           </p>
         </div>
-        <button className="lh-btn lh-btn-primary" onClick={() => setIsAddModalOpen(true)}>Add Site</button>
+        <button
+          className="lh-btn lh-btn-primary"
+          onClick={() => setIsAddModalOpen(true)}
+        >
+          Add Site
+        </button>
       </div>
 
       {/* Sites table */}
@@ -154,7 +165,10 @@
           <CardHeader>
             <div className="lh-flex-between">
               <h3 className="lh-title-small">Your Sites ({sites.length})</h3>
-              <button className="lh-btn lh-btn-ghost lh-btn-sm" onClick={refreshSites}>
+              <button
+                className="lh-btn lh-btn-ghost lh-btn-sm"
+                onClick={refreshSites}
+              >
                 <svg
                   className="lh-icon-sm"
                   fill="none"
@@ -194,7 +208,10 @@
                   Get started by adding your first website.
                 </p>
                 <div className="mt-6">
-                  <button className="lh-btn lh-btn-primary" onClick={() => setIsAddModalOpen(true)}>
+                  <button
+                    className="lh-btn lh-btn-primary"
+                    onClick={() => setIsAddModalOpen(true)}
+                  >
                     Add Your First Site
                   </button>
                 </div>
@@ -249,15 +266,19 @@
                         </td>
                         <td className="lh-table-cell text-right text-sm font-medium">
                           <div className="flex items-center space-x-2">
-                            <button 
+                            <button
                               className="lh-btn lh-btn-ghost lh-btn-sm"
-                              onClick={() => setProductsModal({ isOpen: true, site })}
+                              onClick={() =>
+                                setProductsModal({ isOpen: true, site })
+                              }
                             >
                               Products
                             </button>
-                            <button 
+                            <button
                               className="lh-btn lh-btn-ghost lh-btn-sm"
-                              onClick={() => setCredentialsModal({ isOpen: true, site })}
+                              onClick={() =>
+                                setCredentialsModal({ isOpen: true, site })
+                              }
                             >
                               Credentials
                             </button>
@@ -306,12 +327,8 @@
                   value={formData.name}
                   onChange={handleInputChange('name')}
                   error={errors.name}
-<<<<<<< HEAD
                   placeholder="My WordPress Site"
                   disabled={isSubmitting}
-=======
-                  placeholder="My Website"
->>>>>>> 03b6a1e7
                   required
                 />
 

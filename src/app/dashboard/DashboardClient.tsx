--- conflicted
+++ resolved
@@ -321,17 +321,10 @@
           <div className="lh-welcome-icon-container">
             <span className="text-white text-xl">👋</span>
           </div>
-<<<<<<< HEAD
-          <div>
-            <h1 className="lh-title-page">Welcome, {user?.name || 'che'}!</h1>
-            <p className="lh-text-description mt-1">
-              Manage your websites and Lighthouse plugins from this
-=======
           <div className="lh-welcome-content">
             <h1 className="lh-title-page lh-no-spacing">Welcome, {user?.name || 'che'}!</h1>
             <p className="lh-text-description lh-element-spacing-sm">
               Manage your WordPress sites and Lighthouse plugins from this
->>>>>>> cc3b9e76
               dashboard.
             </p>
           </div>
